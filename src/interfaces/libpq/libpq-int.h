--- conflicted
+++ resolved
@@ -589,11 +589,6 @@
 
 	/* Buffer for receiving various parts of messages */
 	PQExpBufferData workBuffer; /* expansible string */
-<<<<<<< HEAD
-  
-=======
-
->>>>>>> 07b95360
   // Dan here
   void *pgExtState;
 };
